/*-
 * Public Domain 2008-2013 WiredTiger, Inc.
 *
 * This is free and unencumbered software released into the public domain.
 *
 * Anyone is free to copy, modify, publish, use, compile, sell, or
 * distribute this software, either in source code form or as a compiled
 * binary, for any purpose, commercial or non-commercial, and by any
 * means.
 *
 * In jurisdictions that recognize copyright laws, the author or authors
 * of this software dedicate any and all copyright interest in the
 * software to the public domain. We make this dedication for the benefit
 * of the public at large and to the detriment of our heirs and
 * successors. We intend this dedication to be an overt act of
 * relinquishment in perpetuity of all present and future rights to this
 * software under copyright law.
 *
 * THE SOFTWARE IS PROVIDED "AS IS", WITHOUT WARRANTY OF ANY KIND,
 * EXPRESS OR IMPLIED, INCLUDING BUT NOT LIMITED TO THE WARRANTIES OF
 * MERCHANTABILITY, FITNESS FOR A PARTICULAR PURPOSE AND NONINFRINGEMENT.
 * IN NO EVENT SHALL THE AUTHORS BE LIABLE FOR ANY CLAIM, DAMAGES OR
 * OTHER LIABILITY, WHETHER IN AN ACTION OF CONTRACT, TORT OR OTHERWISE,
 * ARISING FROM, OUT OF OR IN CONNECTION WITH THE SOFTWARE OR THE USE OR
 * OTHER DEALINGS IN THE SOFTWARE.
 *
 * ex_all.c
 *	Containing a call to every method in the WiredTiger API.
 *
 *	It doesn't do anything very useful, just demonstrates how to call each
 *	method.  This file is used to populate the API reference with code
 *	fragments.
 */

#include <assert.h>
#include <errno.h>
#include <inttypes.h>
#include <stdio.h>
#include <stdlib.h>
#include <string.h>
#include <unistd.h>
#include <sys/stat.h>

#include <wiredtiger.h>

int add_collator(WT_CONNECTION *conn);
int add_extractor(WT_CONNECTION *conn);
int checkpoint_ops(WT_SESSION *session);
int connection_ops(WT_CONNECTION *conn);
int cursor_ops(WT_SESSION *session);
int cursor_search_near(WT_CURSOR *cursor);
int hot_backup(WT_SESSION *session);
int pack_ops(WT_SESSION *session);
int session_ops(WT_SESSION *session);
int transaction_ops(WT_CONNECTION *conn, WT_SESSION *session);

const char *progname;
const char *home = NULL;

int
cursor_ops(WT_SESSION *session)
{
	WT_CURSOR *cursor;
	int ret;

	/*! [Open a cursor] */
	ret = session->open_cursor(
	    session, "table:mytable", NULL, NULL, &cursor);
	/*! [Open a cursor] */

	{
	WT_CURSOR *duplicate;
	const char *key = "some key";
	/*! [Duplicate a cursor] */
	ret = session->open_cursor(
	    session, "table:mytable", NULL, NULL, &cursor);
	cursor->set_key(cursor, key);
	ret = cursor->search(cursor);

	/* Duplicate the cursor. */
	ret = session->open_cursor(session, NULL, cursor, NULL, &duplicate);
	/*! [Duplicate a cursor] */
	}

	{
	WT_CURSOR *overwrite_cursor;
	const char *key = "some key", *value = "some value";
	/*! [Reconfigure a cursor] */
	ret = session->open_cursor(
	    session, "table:mytable", NULL, NULL, &cursor);
	cursor->set_key(cursor, key);

	/* Reconfigure the cursor to overwrite the record. */
	ret = session->open_cursor(
	    session, NULL, cursor, "overwrite", &overwrite_cursor);
	ret = cursor->close(cursor);

	overwrite_cursor->set_value(overwrite_cursor, value);
	ret = overwrite_cursor->insert(cursor);
	/*! [Reconfigure a cursor] */
	}

	{
	/*! [boolean configuration string example] */
	ret = session->open_cursor(session, "table:mytable", NULL,
	    "overwrite", &cursor);
	ret = session->open_cursor(session, "table:mytable", NULL,
	    "overwrite=true", &cursor);
	ret = session->open_cursor(session, "table:mytable", NULL,
	    "overwrite=1", &cursor);
	/*! [boolean configuration string example] */
	}

	{
	/*! [open a named checkpoint] */
	ret = session->open_cursor(session,
	    "table:mytable", NULL, "checkpoint=midnight", &cursor);
	/*! [open a named checkpoint] */
	}

	{
	/*! [open the default checkpoint] */
	ret = session->open_cursor(session,
	    "table:mytable", NULL, "checkpoint=WiredTigerCheckpoint", &cursor);
	/*! [open the default checkpoint] */
	}

	{
	/*! [Get the cursor's string key] */
	const char *key;	/* Get the cursor's string key. */
	ret = cursor->get_key(cursor, &key);
	/*! [Get the cursor's string key] */
	}

	{
	/*! [Set the cursor's string key] */
				/* Set the cursor's string key. */
	const char *key = "another key";
	cursor->set_key(cursor, key);
	/*! [Set the cursor's string key] */
	}

	{
	/*! [Get the cursor's record number key] */
	uint64_t recno;		/* Get the cursor's record number key. */
	ret = cursor->get_key(cursor, &recno);
	/*! [Get the cursor's record number key] */
	}

	{
	/*! [Set the cursor's record number key] */
	uint64_t recno = 37;	/* Set the cursor's record number key. */
	cursor->set_key(cursor, recno);
	/*! [Set the cursor's record number key] */
	}

	{
	/*! [Get the cursor's composite key] */
			/* Get the cursor's "SiH" format composite key. */
	const char *first;
	int32_t second;
	uint16_t third;
	cursor->get_key(cursor, &first, &second, &third);
	/*! [Get the cursor's composite key] */
	}

	{
	/*! [Set the cursor's composite key] */
			/* Set the cursor's "SiH" format composite key. */
	cursor->set_key(cursor, "first", (int32_t)5, (uint16_t)7);
	/*! [Set the cursor's composite key] */
	}

	{
	/*! [Get the cursor's string value] */
	const char *value;	/* Get the cursor's string value. */
	ret = cursor->get_value(cursor, &value);
	/*! [Get the cursor's string value] */
	}

	{
	/*! [Set the cursor's string value] */
				/* Set the cursor's string value. */
	const char *value = "another value";
	cursor->set_value(cursor, value);
	/*! [Set the cursor's string value] */
	}

	{
	/*! [Get the cursor's raw value] */
	WT_ITEM value;		/* Get the cursor's raw value. */
	ret = cursor->get_value(cursor, &value);
	/*! [Get the cursor's raw value] */
	}

	{
	/*! [Set the cursor's raw value] */
	WT_ITEM value;		/* Set the cursor's raw value. */
	value.data = "another value";
	value.size = strlen("another value");
	cursor->set_value(cursor, &value);
	/*! [Set the cursor's raw value] */
	}

	/*! [Return the next record] */
	ret = cursor->next(cursor);
	/*! [Return the next record] */

	/*! [Return the previous record] */
	ret = cursor->prev(cursor);
	/*! [Return the previous record] */

	/*! [Reset the cursor] */
	ret = cursor->reset(cursor);
	/*! [Reset the cursor] */

	{
	WT_CURSOR *other = NULL;
	/*! [Cursor comparison] */
	int compare;
	ret = cursor->compare(cursor, other, &compare);
	if (compare == 0) {
		/* Cursors reference the same key */
	} else if (compare < 0) {
		/* Cursor key less than other key */
	} else if (compare > 0) {
		/* Cursor key greater than other key */
	}
	/*! [Cursor comparison] */
	}

	{
	/*! [Search for an exact match] */
	const char *key = "some key";
	cursor->set_key(cursor, key);
	ret = cursor->search(cursor);
	/*! [Search for an exact match] */
	}

	cursor_search_near(cursor);

	{
	/*! [Insert a new record or overwrite an existing record] */
	/* Insert a new record or overwrite an existing record. */
	const char *key = "some key", *value = "some value";
	ret = session->open_cursor(
	    session, "table:mytable", NULL, NULL, &cursor);
	cursor->set_key(cursor, key);
	cursor->set_value(cursor, value);
	ret = cursor->insert(cursor);
	/*! [Insert a new record or overwrite an existing record] */
	}

	{
	/*! [Insert a new record and fail if the record exists] */
	/* Insert a new record and fail if the record exists. */
	const char *key = "some key", *value = "some value";
	ret = session->open_cursor(
	    session, "table:mytable", NULL, "overwrite=false", &cursor);
	cursor->set_key(cursor, key);
	cursor->set_value(cursor, value);
	ret = cursor->insert(cursor);
	/*! [Insert a new record and fail if the record exists] */
	}

	{
	/*! [Insert a new record and assign a record number] */
	/* Insert a new record and assign a record number. */
	uint64_t recno;
	const char *value = "some value";
	ret = session->open_cursor(
	    session, "table:mytable", NULL, "append", &cursor);
	cursor->set_value(cursor, value);
	ret = cursor->insert(cursor);
	if (ret == 0)
		ret = cursor->get_key(cursor, &recno);
	/*! [Insert a new record and assign a record number] */
	}

	{
	/*! [Update an existing record or insert a new record] */
<<<<<<< HEAD
	const char *key = "some key", *value = "some value";
	ret = session->open_cursor(
	    session, "table:mytable", NULL, NULL, &cursor);
	cursor->set_key(cursor, key);
	cursor->set_value(cursor, value);
	ret = cursor->update(cursor);
	/*! [Update an existing record or insert a new record] */
	}

	{
	/*! [Update an existing record and fail if DNE] */
	const char *key = "some key", *value = "some value";
	ret = session->open_cursor(
	    session, "table:mytable", NULL, "overwrite=false", &cursor);
	cursor->set_key(cursor, key);
	cursor->set_value(cursor, value);
	ret = cursor->update(cursor);
=======
	const char *key = "some key", *value = "some value";
	ret = session->open_cursor(
	    session, "table:mytable", NULL, NULL, &cursor);
	cursor->set_key(cursor, key);
	cursor->set_value(cursor, value);
	ret = cursor->update(cursor);
	/*! [Update an existing record or insert a new record] */
	}

	{
	/*! [Update an existing record and fail if DNE] */
	const char *key = "some key", *value = "some value";
	ret = session->open_cursor(
	    session, "table:mytable", NULL, "overwrite=false", &cursor);
	cursor->set_key(cursor, key);
	cursor->set_value(cursor, value);
	ret = cursor->update(cursor);
>>>>>>> d70df857
	/*! [Update an existing record and fail if DNE] */
	}

	{
	/*! [Remove a record] */
	const char *key = "some key";
	ret = session->open_cursor(
	    session, "table:mytable", NULL, NULL, &cursor);
	cursor->set_key(cursor, key);
	ret = cursor->remove(cursor);
	/*! [Remove a record] */
	}

	{
	/*! [Remove a record and fail if DNE] */
	const char *key = "some key";
	ret = session->open_cursor(
	    session, "table:mytable", NULL, "overwrite=false", &cursor);
	cursor->set_key(cursor, key);
	ret = cursor->remove(cursor);
	/*! [Remove a record and fail if DNE] */
	}

	{
	/*! [Display an error] */
	const char *key = "non-existent key";
	cursor->set_key(cursor, key);
	if ((ret = cursor->remove(cursor)) != 0) {
		fprintf(stderr,
		    "cursor.remove: %s\n", wiredtiger_strerror(ret));
		return (ret);
	}
	/*! [Display an error] */
	}

	/*! [Close the cursor] */
	ret = cursor->close(cursor);
	/*! [Close the cursor] */

	return (ret);
}

int
cursor_search_near(WT_CURSOR *cursor)
{
	int exact, ret;
	const char *key = "some key";

	/*! [Search for an exact or adjacent match] */
	cursor->set_key(cursor, key);
	ret = cursor->search_near(cursor, &exact);
	if (ret == 0) {
		if (exact == 0) {
			/* an exact match */
		} else if (exact < 0) {
			/* returned smaller key */
		} else if (exact > 0) {
			/* returned larger key */
		}
	}
	/*! [Search for an exact or adjacent match] */

	/*! [Forward scan greater than or equal] */
	/*
	 * An example of a forward scan through the table, where all keys
	 * greater than or equal to a specified prefix are included in the
	 * scan.
	 */
	cursor->set_key(cursor, key);
	ret = cursor->search_near(cursor, &exact);
	if (ret == 0 && exact >= 0) {
		/* include first key returned in the scan */
	}

	while ((ret = cursor->next(cursor)) == 0) {
		/* the rest of the scan */
	}
	/*! [Forward scan greater than or equal] */

	/*! [Backward scan less than] */
	/*
	 * An example of a backward scan through the table, where all keys
	 * less than a specified prefix are included in the scan.
	 */
	cursor->set_key(cursor, key);
	ret = cursor->search_near(cursor, &exact);
	if (ret == 0 && exact < 0) {
		/* include first key returned in the scan */
	}

	while ((ret = cursor->prev(cursor)) == 0) {
		/* the rest of the scan */
	}
	/*! [Backward scan less than] */

	return (ret);
}

int
checkpoint_ops(WT_SESSION *session)
{
	int ret;

	/*! [Checkpoint examples] */
	/* Checkpoint the database. */
	ret = session->checkpoint(session, NULL);

	/* Checkpoint of the database, creating a named snapshot. */
	ret = session->checkpoint(session, "name=June01");

	/*
	 * Checkpoint a list of objects.
	 * JSON parsing requires quoting the list of target URIs.
	 */
	ret = session->
	    checkpoint(session, "target=(\"table:table1\",\"table:table2\")");

	/*
	 * Checkpoint a list of objects, creating a named snapshot.
	 * JSON parsing requires quoting the list of target URIs.
	 */
	ret = session->
	    checkpoint(session, "target=(\"table:mytable\"),name=midnight");

	/* Checkpoint the database, discarding all previous snapshots. */
	ret = session->checkpoint(session, "drop=(from=all)");

	/* Checkpoint the database, discarding the "midnight" snapshot. */
	ret = session->checkpoint(session, "drop=(midnight)");

	/*
	 * Checkpoint the database, discarding all snapshots after and
	 * including "noon".
	 */
	ret = session->checkpoint(session, "drop=(from=noon)");

	/*
	 * Checkpoint the database, discarding all snapshots before and
	 * including "midnight".
	 */
	ret = session->checkpoint(session, "drop=(to=midnight)");

	/*
	 * Create a checkpoint of a table, creating the "July01" snapshot and
	 * discarding the "May01" and "June01" snapshots.
	 * JSON parsing requires quoting the list of target URIs.
	 */
	ret = session->checkpoint(session,
	    "target=(\"table:mytable\"),name=July01,drop=(May01,June01)");
	/*! [Checkpoint examples] */

	/*! [JSON quoting example] */
	/*
	 * Checkpoint a list of objects.
	 * JSON parsing requires quoting the list of target URIs.
	 */
	ret = session->
	    checkpoint(session, "target=(\"table:table1\",\"table:table2\")");
	/*! [JSON quoting example] */

	return (ret);
}

int
session_ops(WT_SESSION *session)
{
	int ret;

	/*! [Reconfigure a session] */
	ret = session->reconfigure(session, "isolation=snapshot");
	/*! [Reconfigure a session] */

	/*! [Create a table] */
	ret = session->create(session,
	    "table:mytable", "key_format=S,value_format=S");
	/*! [Create a table] */
	ret = session->drop(session, "table:mytable", NULL);

	/*! [Create a column-store table] */
	ret = session->create(session,
	    "table:mytable", "key_format=r,value_format=S");
	/*! [Create a column-store table] */
	ret = session->drop(session, "table:mytable", NULL);

	/*! [Create a table with columns] */
	/*
	 * Create a table with columns: keys are record numbers, values are
	 * (string, signed 32-bit integer, unsigned 16-bit integer).
	 */
	ret = session->create(session, "table:mytable",
	    "key_format=r,value_format=SiH,"
	    "columns=(id,department,salary,year-started)");
	/*! [Create a table with columns] */
	ret = session->drop(session, "table:mytable", NULL);

	/*
	 * This example code gets run, and the compression libraries might not
	 * be loaded, causing the create to fail.  The documentation requires
	 * the code snippets, use #ifdef's to avoid running it.
	 */
#ifdef MIGHT_NOT_RUN
	/*! [Create a bzip2 compressed table] */
	ret = session->create(session,
	    "table:mytable",
	    "block_compressor=bzip2,key_format=S,value_format=S");
	/*! [Create a bzip2 compressed table] */
	ret = session->drop(session, "table:mytable", NULL);

	/*! [Create a snappy compressed table] */
	ret = session->create(session,
	    "table:mytable",
	    "block_compressor=snappy,key_format=S,value_format=S");
	/*! [Create a snappy compressed table] */
	ret = session->drop(session, "table:mytable", NULL);
#endif

	/*! [Configure checksums to uncompressed] */
	ret = session->create(session, "table:mytable",
	    "key_format=S,value_format=S,checksum=uncompressed");
	/*! [Configure checksums to uncompressed] */
	ret = session->drop(session, "table:mytable", NULL);

	/*! [Configure dictionary compression on] */
	ret = session->create(session, "table:mytable",
	    "key_format=S,value_format=S,dictionary=1000");
	/*! [Configure dictionary compression on] */
	ret = session->drop(session, "table:mytable", NULL);

	/*! [Configure key prefix compression off] */
	ret = session->create(session, "table:mytable",
	    "key_format=S,value_format=S,prefix_compression=false");
	/*! [Configure key prefix compression off] */
	ret = session->drop(session, "table:mytable", NULL);

#ifdef MIGHT_NOT_RUN
						/* Requires sync_file_range */
	/*! [os_cache_dirty_max configuration] */
	ret = session->create(
	    session, "table:mytable", "os_cache_dirty_max=500MB");
	/*! [os_cache_dirty_max configuration] */
	ret = session->drop(session, "table:mytable", NULL);

						/* Requires posix_fadvise */
	/*! [os_cache_max configuration] */
	ret = session->create(session, "table:mytable", "os_cache_max=1GB");
	/*! [os_cache_max configuration] */
	ret = session->drop(session, "table:mytable", NULL);
#endif

	/*! [Create a cache-resident object] */
	ret = session->create(session,
	    "table:mytable", "key_format=r,value_format=S,cache_resident=true");
	/*! [Create a cache-resident object] */
	ret = session->drop(session, "table:mytable", NULL);

	{
	/* Create a table for the session operations. */
	ret = session->create(
	    session, "table:mytable", "key_format=S,value_format=S");

	/*! [Compact a table] */
	ret = session->compact(session, "table:mytable", NULL);
	/*! [Compact a table] */

	/*! [Rename a table] */
	ret = session->rename(session, "table:old", "table:new", NULL);
	/*! [Rename a table] */

	/*! [Salvage a table] */
	ret = session->salvage(session, "table:mytable", NULL);
	/*! [Salvage a table] */

	/*! [Truncate a table] */
	ret = session->truncate(session, "table:mytable", NULL, NULL, NULL);
	/*! [Truncate a table] */

	{
	/*! [Truncate a range] */
	WT_CURSOR *start, *stop;

	ret = session->open_cursor(
	    session, "table:mytable", NULL, NULL, &start);
	start->set_key(start, "June01");
	ret = start->search(start);

	ret = session->open_cursor(
	    session, "table:mytable", NULL, NULL, &stop);
	stop->set_key(stop, "June30");
	ret = stop->search(stop);

	ret = session->truncate(session, NULL, start, stop, NULL);
	/*! [Truncate a range] */
	}

	/*! [Upgrade a table] */
	ret = session->upgrade(session, "table:mytable", NULL);
	/*! [Upgrade a table] */

	/*! [Verify a table] */
	ret = session->verify(session, "table:mytable", NULL);
	/*! [Verify a table] */

	/*! [Drop a table] */
	ret = session->drop(session, "table:mytable", NULL);
	/*! [Drop a table] */
	}

	/*! [Close a session] */
	ret = session->close(session, NULL);
	/*! [Close a session] */

	return (ret);
}

int
transaction_ops(WT_CONNECTION *conn, WT_SESSION *session)
{
	WT_CURSOR *cursor;
	int ret;

	/*! [transaction commit/rollback] */
	ret =
	    session->open_cursor(session, "table:mytable", NULL, NULL, &cursor);
	ret = session->begin_transaction(session, NULL);
	/*
	 * Cursors may be opened before or after the transaction begins, and in
	 * either case, subsequent operations are included in the transaction.
	 * The begin_transaction call resets all open cursors.
	 */

	cursor->set_key(cursor, "key");
	cursor->set_value(cursor, "value");
	switch (ret = cursor->update(cursor)) {
	case 0:					/* Update success */
		ret = session->commit_transaction(session, NULL);
		/*
		 * The commit_transaction call resets all open cursors.
		 * If commit_transaction fails, the transaction was rolled-back.
		 */
		break;
	case WT_DEADLOCK:			/* Update conflict */
	default:				/* Other error */
		ret = session->rollback_transaction(session, NULL);
		/* The rollback_transaction call resets all open cursors. */
		break;
	}

	/* Cursors remain open and may be used for multiple transactions. */
	/*! [transaction commit/rollback] */
	ret = cursor->close(cursor);

	/*! [transaction isolation] */
	/* A single transaction configured for snapshot isolation. */
	ret =
	    session->open_cursor(session, "table:mytable", NULL, NULL, &cursor);
	ret = session->begin_transaction(session, "isolation=snapshot");
	cursor->set_key(cursor, "some-key");
	cursor->set_value(cursor, "some-value");
	ret = cursor->update(cursor);
	ret = session->commit_transaction(session, NULL);
	/*! [transaction isolation] */

	/*! [session isolation configuration] */
	/* Open a session configured for read-uncommitted isolation. */
	ret = conn->open_session(
	    conn, NULL, "isolation=read_uncommitted", &session);
	/*! [session isolation configuration] */

	/*! [session isolation re-configuration] */
	/* Re-configure a session for snapshot isolation. */
	ret = session->reconfigure(session, "isolation=snapshot");
	/*! [session isolation re-configuration] */

	return (ret);
}

/*! [Implement WT_COLLATOR] */
/*
 * A simple example of the collator API: compare the keys as strings.
 */
static int
my_compare(WT_COLLATOR *collator, WT_SESSION *session,
    const WT_ITEM *value1, const WT_ITEM *value2, int *cmp)
{
	const char *p1, *p2;

	/* Unused parameters */
	(void)collator;
	(void)session;

	p1 = (const char *)value1->data;
	p2 = (const char *)value2->data;
	while (*p1 != '\0' && *p1 == *p2)
		p1++, p2++;

	*cmp = (int)*p2 - (int)*p1;
	return (0);
}
/*! [Implement WT_COLLATOR] */

int
add_collator(WT_CONNECTION *conn)
{
	int ret;

	/*! [WT_COLLATOR register] */
	static WT_COLLATOR my_collator = { my_compare, NULL };
	ret = conn->add_collator(conn, "my_collator", &my_collator, NULL);
	/*! [WT_COLLATOR register] */

	return (ret);
}

/*! [WT_EXTRACTOR] */
static int
my_extract(WT_EXTRACTOR *extractor, WT_SESSION *session,
    const WT_ITEM *key, const WT_ITEM *value,
    WT_ITEM *result)
{
	/* Unused parameters */
	(void)extractor;
	(void)session;
	(void)key;

	*result = *value;
	return (0);
}
/*! [WT_EXTRACTOR] */

int
add_extractor(WT_CONNECTION *conn)
{
	int ret;

	/*! [WT_EXTRACTOR register] */
	static WT_EXTRACTOR my_extractor = {my_extract};

	ret = conn->add_extractor(conn, "my_extractor", &my_extractor, NULL);
	/*! [WT_EXTRACTOR register] */

	return (ret);
}

int
connection_ops(WT_CONNECTION *conn)
{
	int ret;

#ifdef MIGHT_NOT_RUN
	/*! [Load an extension] */
	ret = conn->load_extension(conn, "my_extension.dll", NULL);

	ret = conn->load_extension(conn,
	    "datasource/libdatasource.so",
	    "config=[device=/dev/sd1,alignment=64]");
	/*! [Load an extension] */
#endif

	add_collator(conn);
	add_extractor(conn);

	/*! [Reconfigure a connection] */
	ret = conn->reconfigure(conn, "eviction_target=75");
	/*! [Reconfigure a connection] */

	/*! [Get the database home directory] */
	printf("The database home is %s\n", conn->get_home(conn));
	/*! [Get the database home directory] */

	/*! [Check if the database is newly created] */
	if (conn->is_new(conn)) {
		/* First time initialization. */
	}
	/*! [Check if the database is newly created] */

	{
	/*! [Open a session] */
	WT_SESSION *session;
	ret = conn->open_session(conn, NULL, NULL, &session);
	/*! [Open a session] */

	session_ops(session);
	}

	/*! [Configure method configuration] */
	/*
	 * Applications opening a cursor for the data-source object "my_data"
	 * have an additional configuration option "entries", which is an
	 * integer type, defaults to 5, and must be an integer between 1 and 10.
	 */
	ret = conn->configure_method(conn,
	    "session.open_cursor",
	    "my_data:", "entries=5", "int", "min=1,max=10");

	/*
	 * Applications opening a cursor for the data-source object "my_data"
	 * have an additional configuration option "devices", which is a list
	 * of strings.
	 */
	ret = conn->configure_method(conn,
	    "session.open_cursor", "my_data:", "devices", "list", NULL);
	/*! [Configure method configuration] */

	/*! [Close a connection] */
	ret = conn->close(conn, NULL);
	/*! [Close a connection] */

	return (ret);
}

int
pack_ops(WT_SESSION *session)
{
	int ret;

	{
	/*! [Get the packed size] */
	size_t size;
	ret = wiredtiger_struct_size(session, &size, "iSh", 42, "hello", -3);
	/*! [Get the packed size] */
	assert(size < 100);
	}

	{
	/*! [Pack fields into a buffer] */
	char buf[100];
	ret = wiredtiger_struct_pack(
	    session, buf, sizeof(buf), "iSh", 42, "hello", -3);
	/*! [Pack fields into a buffer] */

	{
	/*! [Unpack fields from a buffer] */
	int i;
	char *s;
	short h;
	ret = wiredtiger_struct_unpack(
	    session, buf, sizeof(buf), "iSh", &i, &s, &h);
	/*! [Unpack fields from a buffer] */
	}
	}

	return (ret);
}

int
hot_backup(WT_SESSION *session)
{
	char buf[1024];

	/*! [Hot backup]*/
	WT_CURSOR *cursor;
	const char *filename;
	int ret;

	/* Create the backup directory. */
	ret = mkdir("/path/database.backup", 077);

	/* Open the hot backup data source. */
	ret = session->open_cursor(session, "backup:", NULL, NULL, &cursor);

	/* Copy the list of files. */
	while (
	    (ret = cursor->next(cursor)) == 0 &&
	    (ret = cursor->get_key(cursor, &filename)) == 0) {
		(void)snprintf(buf, sizeof(buf),
		    "cp /path/database/%s /path/database.backup/%s",
		    filename, filename);
		ret = system(buf);
	}
	if (ret == WT_NOTFOUND)
		ret = 0;
	if (ret != 0)
		fprintf(stderr, "%s: cursor next(backup:) failed: %s\n",
		    progname, wiredtiger_strerror(ret));

	ret = cursor->close(cursor);
	/*! [Hot backup]*/

	/*! [Hot backup of a checkpoint]*/
	ret = session->checkpoint(session, "drop=(from=June01),name=June01");
	/*! [Hot backup of a checkpoint]*/

	return (0);
}

int
main(void)
{
	WT_CONNECTION *conn;
	int ret;

	/*! [Open a connection] */
	ret = wiredtiger_open(home, NULL, "create,cache_size=500M", &conn);
	/*! [Open a connection] */

	if (ret == 0)
		connection_ops(conn);
	/*
	 * The connection has been closed.
	 */

#ifdef MIGHT_NOT_RUN
	/*
	 * This example code gets run, and the compression libraries might not
	 * be installed, causing the open to fail.  The documentation requires
	 * the code snippets, use #ifdef's to avoid running it.
	 */
	/*! [Configure bzip2 extension] */
	ret = wiredtiger_open(home, NULL,
	    "create,"
	    "extensions=[/usr/local/lib/wiredtiger_bzip2.so]", &conn);
	/*! [Configure bzip2 extension] */
	if (ret == 0)
		(void)conn->close(conn, NULL);

	/*! [Configure snappy extension] */
	ret = wiredtiger_open(home, NULL,
	    "create,"
	    "extensions=[/usr/local/lib/wiredtiger_snappy.so]", &conn);
	/*! [Configure snappy extension] */
	if (ret == 0)
		(void)conn->close(conn, NULL);

	/*
	 * This example code gets run, and direct I/O might not be available,
	 * causing the open to fail.  The documentation requires code snippets,
	 * use #ifdef's to avoid running it.
	 */
	/* Might Not Run: direct I/O may not be available. */
	/*! [Configure direct_io for data files] */
	ret = wiredtiger_open(home, NULL, "create,direct_io=[data]", &conn);
	/*! [Configure direct_io for data files] */
	if (ret == 0)
		(void)conn->close(conn, NULL);
#endif

	/*! [Configure file_extend] */
	ret = wiredtiger_open(
	    home, NULL, "create,file_extend=(data=16MB)", &conn);
	/*! [Configure file_extend] */
	if (ret == 0)
		(void)conn->close(conn, NULL);

	/*! [Statistics configuration] */
	ret = wiredtiger_open(home, NULL, "create,statistics=true", &conn);
	/*! [Statistics configuration] */
	if (ret == 0)
		(void)conn->close(conn, NULL);

	/*! [Statistics logging] */
	ret = wiredtiger_open(
	    home, NULL, "create,statistics_log=(wait=30)", &conn);
	/*! [Statistics logging] */
	if (ret == 0)
		(void)conn->close(conn, NULL);

	/*! [Statistics logging with a table] */
	ret = wiredtiger_open(home, NULL,
	    "create,"
	    "statistics_log=(sources=(\"table:table1\",\"table:table2\"))",
	    &conn);
	/*! [Statistics logging with a table] */
	if (ret == 0)
		(void)conn->close(conn, NULL);

	/*! [Statistics logging with all tables] */
	ret = wiredtiger_open(home, NULL,
	    "create,statistics_log=(sources=(\"table:\"))",
	    &conn);
	/*! [Statistics logging with all tables] */
	if (ret == 0)
		(void)conn->close(conn, NULL);

#ifdef MIGHT_NOT_RUN
	/*
	 * This example code gets run, and a non-existent log file path might
	 * cause the open to fail.  The documentation requires code snippets,
	 * use #ifdef's to avoid running it.
	 */
	/*! [Statistics logging with path] */
	ret = wiredtiger_open(home, NULL,
	    "create,"
	    "statistics_log=(wait=120,path=/log/log.%m.%d.%y)", &conn);
	/*! [Statistics logging with path] */
	if (ret == 0)
		(void)conn->close(conn, NULL);
#endif

	/*! [Get the WiredTiger library version #1] */
	printf("WiredTiger version %s\n", wiredtiger_version(NULL, NULL, NULL));
	/*! [Get the WiredTiger library version #1] */

	{
	/*! [Get the WiredTiger library version #2] */
	int major, minor, patch;
	(void)wiredtiger_version(&major, &minor, &patch);
	printf("WiredTiger version is %d, %d (patch %d)\n",
	    major, minor, patch);
	/*! [Get the WiredTiger library version #2] */
	}

	return (ret);
}<|MERGE_RESOLUTION|>--- conflicted
+++ resolved
@@ -279,7 +279,6 @@
 
 	{
 	/*! [Update an existing record or insert a new record] */
-<<<<<<< HEAD
 	const char *key = "some key", *value = "some value";
 	ret = session->open_cursor(
 	    session, "table:mytable", NULL, NULL, &cursor);
@@ -297,25 +296,6 @@
 	cursor->set_key(cursor, key);
 	cursor->set_value(cursor, value);
 	ret = cursor->update(cursor);
-=======
-	const char *key = "some key", *value = "some value";
-	ret = session->open_cursor(
-	    session, "table:mytable", NULL, NULL, &cursor);
-	cursor->set_key(cursor, key);
-	cursor->set_value(cursor, value);
-	ret = cursor->update(cursor);
-	/*! [Update an existing record or insert a new record] */
-	}
-
-	{
-	/*! [Update an existing record and fail if DNE] */
-	const char *key = "some key", *value = "some value";
-	ret = session->open_cursor(
-	    session, "table:mytable", NULL, "overwrite=false", &cursor);
-	cursor->set_key(cursor, key);
-	cursor->set_value(cursor, value);
-	ret = cursor->update(cursor);
->>>>>>> d70df857
 	/*! [Update an existing record and fail if DNE] */
 	}
 
